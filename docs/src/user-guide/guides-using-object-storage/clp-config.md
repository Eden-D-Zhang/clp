--- conflicted
+++ resolved
@@ -15,35 +15,12 @@
 ```yaml
 logs_input:
   type: "s3"
-<<<<<<< HEAD
   aws_authentication:
-    type: "<authentication-type>"
-    profile: "<aws-config-profile>" # Only for type "profile"
-    credentials: # Only for type "credentials"
-      access_key_id: "<aws-access-key-id>"
-      secret_access_key: "<aws-secret-access-key>"
+    type: "<type>"
+    # type-specific settings
 ```
-
-* Refer to the section on [configuring AWS authentication][aws-authentication] to configure
-  authentication options.
-=======
-  s3_config:
-    region_code: "<region-code>"
-    bucket: "<bucket-name>"
-    key_prefix: "<key-prefix>"
-    aws_authentication:
-      type: "<type>"
-      # type-specific settings
-```
-* `s3_config` configures both the S3 bucket where logs are to be retrieved from and the credentials
-  for accessing it.
-  * `<region-code>` is the AWS region [code][aws-region-codes] for the bucket.
-  * `<bucket-name>` is the bucket's name.
-  * `<key-prefix>` is the prefix of all logs you wish to compress and should be the same as the
-    `<all-logs-prefix>` value from the [compression IAM policy][compression-iam-policy].
-  * `<type>` and the type-specific settings are described in the
-    [configuring AWS authentication](#configuring-aws-authentication) section.
->>>>>>> c3d51f05
+* `<type>` and the type-specific settings are described in the
+  [configuring AWS authentication](#configuring-aws-authentication) section.
 
 ## Configuration for archive storage
 
