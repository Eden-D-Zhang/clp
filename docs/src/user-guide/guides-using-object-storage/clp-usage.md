--- conflicted
+++ resolved
@@ -5,13 +5,8 @@
 
 ## Compressing logs from S3
 
-<<<<<<< HEAD
-To compress logs from S3, use the compress script as follows, replacing the fields in angle brackets
-(`<>`) with the appropriate values:
-=======
 To compress logs from S3, use the `sbin/compress.sh` script as follows, replacing the fields in
 angle brackets (`<>`) with the appropriate values:
->>>>>>> 2e7f63c7
 
 ```bash
 sbin/compress.sh \
@@ -19,16 +14,11 @@
   <prefix>
 ```
 
-<<<<<<< HEAD
-* `<prefix>` is the prefix of all logs you wish to compress and must be relative to the prefix
-  configured in the [logs-input s3_config][logs-input-s3-config].
-=======
 * `<prefix>` is the prefix of all logs you wish to compress and must be relative to
   [logs-input.s3_config.key_prefix][logs-input-s3-config].
   * E.g., if you want to compress the S3 object `/a/b/c.jsonl`, and
     `logs-input.s3_config.key_prefix` is `/a/`, then you would replace `<prefix>` in the command
     above with `b/c.jsonl`.
->>>>>>> 2e7f63c7
 
 :::{note}
 Compressing from S3 only supports a single prefix but will compress any logs that have the given
