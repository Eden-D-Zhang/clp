--- conflicted
+++ resolved
@@ -393,7 +393,6 @@
             raise ValueError("bucket cannot be empty")
         return field
 
-<<<<<<< HEAD
 
 class S3IngestionConfig(BaseModel):
     type: Literal[StorageType.S3.value] = StorageType.S3.value
@@ -403,16 +402,6 @@
         d = self.dict()
         return d
 
-=======
-    @validator("key_prefix")
-    def validate_key_prefix(cls, field):
-        if "" == field:
-            raise ValueError("key_prefix cannot be empty")
-        if not field.endswith("/"):
-            raise ValueError('key_prefix must end with "/"')
-        return field
-
->>>>>>> 86ad9e8c
 
 class FsStorage(BaseModel):
     type: Literal[StorageType.FS.value] = StorageType.FS.value
@@ -698,7 +687,6 @@
 
     def validate_aws_config_dir(self):
         profile_auth_used = False
-<<<<<<< HEAD
         auth_configs = []
 
         if StorageType.S3 == self.logs_input.type:
@@ -709,19 +697,6 @@
             auth_configs.append(self.stream_output.storage.s3_config.aws_authentication)
 
         for auth in auth_configs:
-=======
-        storage_configs = []
-
-        if StorageType.S3 == self.logs_input.type:
-            storage_configs.append(self.logs_input)
-        if StorageType.S3 == self.archive_output.storage.type:
-            storage_configs.append(self.archive_output.storage)
-        if StorageType.S3 == self.stream_output.storage.type:
-            storage_configs.append(self.stream_output.storage)
-
-        for storage in storage_configs:
-            auth = storage.s3_config.aws_authentication
->>>>>>> 86ad9e8c
             if AwsAuthType.profile.value == auth.type:
                 profile_auth_used = True
                 break
