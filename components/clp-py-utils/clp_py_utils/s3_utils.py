import os
<<<<<<< HEAD
import re
from pathlib import Path
from typing import Dict, List, Optional, Tuple
=======
from pathlib import Path
from typing import Dict, List, Optional, Tuple, Union
>>>>>>> c9f2c077

import boto3
from botocore.config import Config
from job_orchestration.scheduler.job_config import S3InputConfig

from clp_py_utils.clp_config import (
    AwsAuthentication,
    AwsAuthType,
    CLPConfig,
    COMPRESSION_SCHEDULER_COMPONENT_NAME,
    COMPRESSION_WORKER_COMPONENT_NAME,
    FsStorage,
    LOG_VIEWER_WEBUI_COMPONENT_NAME,
    QUERY_SCHEDULER_COMPONENT_NAME,
    QUERY_WORKER_COMPONENT_NAME,
    S3Config,
    S3Credentials,
    S3Storage,
    StorageType,
)
from clp_py_utils.compression import FileMetadata

# Constants
AWS_ENDPOINT = "amazonaws.com"
AWS_ENV_VAR_ACCESS_KEY_ID = "AWS_ACCESS_KEY_ID"
AWS_ENV_VAR_SECRET_ACCESS_KEY = "AWS_SECRET_ACCESS_KEY"
AWS_ENV_VAR_SESSION_TOKEN = "AWS_SESSION_TOKEN"


def _get_session_credentials(aws_profile: Optional[str] = None) -> Optional[S3Credentials]:
    """
    Generates AWS credentials created by boto3 when starting a session with given profile.
    :param aws_profile: Name of profile configured in ~/.aws directory
    :return: An S3Credentials object with access key pair and session token if applicable.
    """
    aws_session: Optional[boto3.Session] = None
    if aws_profile is not None:
        aws_session = boto3.Session(profile_name=aws_profile)
    else:
        aws_session = boto3.Session()
    credentials = aws_session.get_credentials()
    if credentials is None:
        return None

    return S3Credentials(
        access_key_id=credentials.access_key,
        secret_access_key=credentials.secret_key,
        session_token=credentials.token,
    )


def get_credential_env_vars(auth: AwsAuthentication) -> Dict[str, str]:
    """
    Generates AWS credential environment variables for tasks.
    :param config: S3Config or S3InputConfig from which to retrieve credentials.
    :return: A [str, str] Dict which access key pair and session token if applicable.
    :raise: ValueError if auth type is not supported
    """
<<<<<<< HEAD
    env_vars: Dict[str, str] = None
    aws_credentials: S3Credentials = None
=======
    env_vars: Optional[Dict[str, str]] = None
    auth = config.aws_authentication

    aws_credentials: Optional[S3Credentials] = None
>>>>>>> c9f2c077

    if AwsAuthType.env_vars == auth.type:
        # Environmental variables are already set
        return {}

    elif AwsAuthType.credentials == auth.type:
        aws_credentials = auth.credentials

    elif AwsAuthType.profile == auth.type:
        aws_credentials = _get_session_credentials(auth.profile)
        if aws_credentials is None:
            raise ValueError(f"Failed to authenticate with profile {auth.profile}")

    elif AwsAuthType.ec2 == auth.type:
        aws_credentials = _get_session_credentials()
        if aws_credentials is None:
            raise ValueError(f"Failed to authenticate with EC2 metadata.")
    else:
        raise ValueError(f"Unsupported authentication type: {auth.type}")

    env_vars = {
        AWS_ENV_VAR_ACCESS_KEY_ID: aws_credentials.access_key_id,
        AWS_ENV_VAR_SECRET_ACCESS_KEY: aws_credentials.secret_access_key,
    }
    aws_session_token = aws_credentials.session_token
    if aws_session_token is not None:
        env_vars[AWS_ENV_VAR_SESSION_TOKEN] = aws_session_token
    return env_vars


def generate_container_auth_options(
    clp_config: CLPConfig, component_type: str
) -> Tuple[bool, List[str]]:
    """
    Generates Docker container authentication options for AWS S3 access based on the given type.
    Handles authentication methods that require extra configuration (profile, env_vars).

    :param clp_config: CLPConfig containing storage configurations.
    :param component_type: Type of calling container (compression, log_viewer, or query).
    :return: Tuple of (whether aws config mount is needed, credential env_vars to set).
    :raises: ValueError if environment variables are not set correctly.
    """
<<<<<<< HEAD
    output_storages_by_component_type = []
    input_storage_needed = False
=======
    storages_by_component_type: List[Union[S3Storage, FsStorage]] = []
>>>>>>> c9f2c077
    if component_type in (
        COMPRESSION_SCHEDULER_COMPONENT_NAME,
        COMPRESSION_WORKER_COMPONENT_NAME,
    ):
        output_storages_by_component_type = [clp_config.archive_output.storage]
        input_storage_needed = True
    elif component_type in (LOG_VIEWER_WEBUI_COMPONENT_NAME,):
        output_storages_by_component_type = [clp_config.stream_output.storage]
    elif component_type in (
        QUERY_SCHEDULER_COMPONENT_NAME,
        QUERY_WORKER_COMPONENT_NAME,
    ):
        output_storages_by_component_type = [
            clp_config.archive_output.storage,
            clp_config.stream_output.storage,
        ]
        input_storage_needed = True
    else:
        raise ValueError(f"Component type {component_type} is not valid.")
    config_mount = False
    add_env_vars = False

    for storage in output_storages_by_component_type:
        if StorageType.S3 == storage.type:
            auth = storage.s3_config.aws_authentication
            if AwsAuthType.profile == auth.type:
                config_mount = True
            elif AwsAuthType.env_vars == auth.type:
                add_env_vars = True

    if input_storage_needed and StorageType.S3 == clp_config.logs_input.type:
        auth = clp_config.logs_input.aws_authentication
        if AwsAuthType.profile == auth.type:
            config_mount = True
        elif AwsAuthType.env_vars == auth.type:
            add_env_vars = True

    credentials_env_vars = []

    if add_env_vars:
        access_key_id = os.getenv(AWS_ENV_VAR_ACCESS_KEY_ID)
        secret_access_key = os.getenv(AWS_ENV_VAR_SECRET_ACCESS_KEY)
        if access_key_id and secret_access_key:
            credentials_env_vars.extend(
                (
                    f"{AWS_ENV_VAR_ACCESS_KEY_ID}={access_key_id}",
                    f"{AWS_ENV_VAR_SECRET_ACCESS_KEY}={secret_access_key}",
                )
            )
        else:
            raise ValueError(
                f"{AWS_ENV_VAR_ACCESS_KEY_ID} and {AWS_ENV_VAR_SECRET_ACCESS_KEY} "
                "environment variables not set"
            )
        if os.getenv(AWS_ENV_VAR_SESSION_TOKEN):
            raise ValueError(
                f"{AWS_ENV_VAR_SESSION_TOKEN} not supported for environmental variable credentials."
            )

    return (config_mount, credentials_env_vars)


def _create_s3_client(s3_config: S3Config, boto3_config: Optional[Config] = None) -> boto3.client:
    auth = s3_config.aws_authentication
    aws_session: Optional[boto3.Session] = None

    if AwsAuthType.profile == auth.type:
        aws_session = boto3.Session(
            profile_name=auth.profile,
            region_name=s3_config.region_code,
        )
    elif AwsAuthType.credentials == auth.type:
        credentials = auth.credentials
        aws_session = boto3.Session(
            aws_access_key_id=credentials.access_key_id,
            aws_secret_access_key=credentials.secret_access_key,
            region_name=s3_config.region_code,
            aws_session_token=credentials.session_token,
        )
    elif AwsAuthType.env_vars == auth.type or AwsAuthType.ec2 == auth.type:
        # Use default session which will use environment variables or instance role
        aws_session = boto3.Session(region_name=s3_config.region_code)
    else:
        raise ValueError(f"Unsupported authentication type: {auth.type}")

    s3_client = aws_session.client("s3", config=boto3_config)
    return s3_client


def parse_s3_url(s3_url: str) -> Tuple[str, str, str]:
    """
    Parses the region_code, bucket, and key_prefix from the given S3 URL.
    :param s3_url: A host-style URL or path-style URL.
    :return: A tuple of (region_code, bucket, key_prefix).
    :raise: ValueError if `s3_url` is not a valid host-style URL or path-style URL.
    """

    host_style_url_regex = re.compile(
        r"https://(?P<bucket_name>[a-z0-9.-]+)\.s3(\.(?P<region_code>[a-z0-9-]+))?"
        r"\.(?P<endpoint>[a-z0-9.-]+)/(?P<key_prefix>[^?]+).*"
    )
    match = host_style_url_regex.match(s3_url)

    if match is None:
        path_style_url_regex = re.compile(
            r"https://s3(\.(?P<region_code>[a-z0-9-]+))?\.(?P<endpoint>[a-z0-9.-]+)/"
            r"(?P<bucket_name>[a-z0-9.-]+)/(?P<key_prefix>[^?]+).*"
        )
        match = path_style_url_regex.match(s3_url)

    if match is None:
        raise ValueError(f"Unsupported URL format: {s3_url}")

    region_code = match.group("region_code")
    bucket_name = match.group("bucket_name")
    endpoint = match.group("endpoint")
    key_prefix = match.group("key_prefix")

    if AWS_ENDPOINT != endpoint:
        raise ValueError(f"Unsupported endpoint: {endpoint}")

    return region_code, bucket_name, key_prefix


def generate_s3_virtual_hosted_style_url(
    region_code: str, bucket_name: str, object_key: str
) -> str:
    if not bool(region_code):
        raise ValueError("Region code is not specified")
    if not bool(bucket_name):
        raise ValueError("Bucket name is not specified")
    if not bool(object_key):
        raise ValueError("Object key is not specified")

    return f"https://{bucket_name}.s3.{region_code}.{AWS_ENDPOINT}/{object_key}"


def s3_get_object_metadata(s3_input_config: S3InputConfig) -> List[FileMetadata]:
    """
    Gets the metadata of all objects under the <bucket>/<key_prefix> specified by s3_input_config.
    NOTE: We reuse FileMetadata to store the metadata of S3 objects where the object's key is stored
    as `path` in FileMetadata.

    :param s3_input_config:
    :return: List[FileMetadata] containing the object's metadata on success,
    :raises: Propagates `boto3.client`'s exceptions.
    :raises: Propagates `boto3.client.get_paginator`'s exceptions.
    :raises: Propagates `boto3.paginator`'s exceptions.
    """

    s3_client = _create_s3_client(s3_input_config)

    file_metadata_list: List[FileMetadata] = list()
    paginator = s3_client.get_paginator("list_objects_v2")
    pages = paginator.paginate(Bucket=s3_input_config.bucket, Prefix=s3_input_config.key_prefix)
    for page in pages:
        contents = page.get("Contents", None)
        if contents is None:
            continue

        for obj in contents:
            object_key = obj["Key"]
            if object_key.endswith("/"):
                # Skip any object that resolves to a directory-like path
                continue

            file_metadata_list.append(FileMetadata(Path(object_key), obj["Size"]))

    return file_metadata_list


def s3_put(s3_config: S3Config, src_file: Path, dest_file_name: str) -> None:
    """
    Uploads a local file to an S3 bucket using AWS's PutObject operation.
    :param s3_config: S3 configuration specifying the upload destination and credentials.
    :param src_file: Local file to upload.
    :param dest_file_name: The name for the uploaded file in the S3 bucket.
    :raises: ValueError if `src_file` doesn't exist, doesn't resolve to a file or is larger than the
    S3 PutObject limit.
    :raises: Propagates `boto3.client`'s exceptions.
    :raises: Propagates `boto3.client.put_object`'s exceptions.
    """
    if not src_file.exists():
        raise ValueError(f"{src_file} doesn't exist")
    if not src_file.is_file():
        raise ValueError(f"{src_file} is not a file")
    if src_file.stat().st_size > 5 * 1024 * 1024 * 1024:
        raise ValueError(
            f"{src_file} is larger than the limit (5GiB) for a single PutObject operation."
        )

    boto3_config = Config(retries=dict(total_max_attempts=3, mode="adaptive"))
    s3_client = _create_s3_client(s3_config, boto3_config)

    with open(src_file, "rb") as file_data:
        s3_client.put_object(
            Bucket=s3_config.bucket, Body=file_data, Key=s3_config.key_prefix + dest_file_name
        )<|MERGE_RESOLUTION|>--- conflicted
+++ resolved
@@ -1,12 +1,7 @@
 import os
-<<<<<<< HEAD
 import re
 from pathlib import Path
-from typing import Dict, List, Optional, Tuple
-=======
-from pathlib import Path
 from typing import Dict, List, Optional, Tuple, Union
->>>>>>> c9f2c077
 
 import boto3
 from botocore.config import Config
@@ -65,15 +60,10 @@
     :return: A [str, str] Dict which access key pair and session token if applicable.
     :raise: ValueError if auth type is not supported
     """
-<<<<<<< HEAD
-    env_vars: Dict[str, str] = None
-    aws_credentials: S3Credentials = None
-=======
     env_vars: Optional[Dict[str, str]] = None
     auth = config.aws_authentication
 
     aws_credentials: Optional[S3Credentials] = None
->>>>>>> c9f2c077
 
     if AwsAuthType.env_vars == auth.type:
         # Environmental variables are already set
@@ -116,12 +106,9 @@
     :return: Tuple of (whether aws config mount is needed, credential env_vars to set).
     :raises: ValueError if environment variables are not set correctly.
     """
-<<<<<<< HEAD
-    output_storages_by_component_type = []
+    storages_by_component_type: List[Union[S3Storage, FsStorage]] = []
     input_storage_needed = False
-=======
-    storages_by_component_type: List[Union[S3Storage, FsStorage]] = []
->>>>>>> c9f2c077
+    
     if component_type in (
         COMPRESSION_SCHEDULER_COMPONENT_NAME,
         COMPRESSION_WORKER_COMPONENT_NAME,
