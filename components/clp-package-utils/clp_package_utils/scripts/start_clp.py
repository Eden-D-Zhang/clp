--- conflicted
+++ resolved
@@ -616,16 +616,12 @@
     ]
     # fmt: on
     necessary_mounts = [mounts.logs_dir]
-<<<<<<< HEAD
     if scheduler_specific_mount:
         necessary_mounts.append(scheduler_specific_mount)
-    if COMPRESSION_SCHEDULER_COMPONENT_NAME == component_name:
-=======
     if (
         COMPRESSION_SCHEDULER_COMPONENT_NAME == component_name
         and StorageType.FS == clp_config.logs_input.type
     ):
->>>>>>> bc7b7f70
         necessary_mounts.append(mounts.input_logs_dir)
     for mount in necessary_mounts:
         if mount:
