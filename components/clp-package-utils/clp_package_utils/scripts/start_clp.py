import argparse
import json
import logging
import multiprocessing
import os
import pathlib
import socket
import subprocess
import sys
import time
import uuid
from typing import Any, Dict, List, Optional

import yaml
from clp_py_utils.clp_config import (
    ALL_TARGET_NAME,
    CLP_METADATA_TABLE_PREFIX,
    CLPConfig,
    COMPRESSION_JOBS_TABLE_NAME,
    COMPRESSION_SCHEDULER_COMPONENT_NAME,
    COMPRESSION_WORKER_COMPONENT_NAME,
    CONTROLLER_TARGET_NAME,
    DB_COMPONENT_NAME,
    LOG_VIEWER_WEBUI_COMPONENT_NAME,
    QUERY_JOBS_TABLE_NAME,
    QUERY_SCHEDULER_COMPONENT_NAME,
    QUERY_WORKER_COMPONENT_NAME,
    QUEUE_COMPONENT_NAME,
    REDIS_COMPONENT_NAME,
    REDUCER_COMPONENT_NAME,
    RESULTS_CACHE_COMPONENT_NAME,
    StorageType,
    WEBUI_COMPONENT_NAME,
)
from clp_py_utils.s3_utils import get_container_authentication
from job_orchestration.scheduler.constants import QueueName
from pydantic import BaseModel

from clp_package_utils.general import (
    check_dependencies,
    CLP_DEFAULT_CONFIG_FILE_RELATIVE_PATH,
    CLPDockerMounts,
    CONTAINER_CLP_HOME,
    DockerMount,
    DockerMountType,
    generate_container_config,
    generate_worker_config,
    get_clp_home,
    is_container_exited,
    is_container_running,
    load_config_file,
    validate_and_load_db_credentials_file,
    validate_and_load_queue_credentials_file,
    validate_and_load_redis_credentials_file,
    validate_db_config,
    validate_log_viewer_webui_config,
    validate_queue_config,
    validate_redis_config,
    validate_reducer_config,
    validate_results_cache_config,
    validate_webui_config,
    validate_worker_config,
)

logger = logging.getLogger(__file__)


def container_exists(container_name):
    if is_container_running(container_name):
        logger.info(f"{container_name} already running.")
        return True
    elif is_container_exited(container_name):
        logger.info(f"{container_name} exited but not removed.")
        return True
    return False


def append_docker_mounts(cmd: List[str], mounts: List[DockerMount]):
    for mount in mounts:
        if mount:
            cmd.append("--mount")
            cmd.append(str(mount))


def append_docker_env_vars(cmd: List[str], env_vars: List[str]):
    for env_var in env_vars:
        if "" != env_var:
            cmd.append("-e")
            cmd.append(env_var)


def append_docker_port_settings_for_host_ips(
    hostname: str, host_port: int, container_port: int, cmd: [str]
):
    # Note: We use a set because gethostbyname_ex can return the same IP twice for one hostname
    for ip in set(socket.gethostbyname_ex(hostname)[2]):
        cmd.append("-p")
        cmd.append(f"{ip}:{host_port}:{container_port}")


def chown_recursively(
    path: pathlib.Path,
    user_id: int,
    group_id: int,
):
    """
    Recursively changes the owner of the given path to the given user ID and group ID.
    :param path:
    :param user_id:
    :param group_id:
    """
    chown_cmd = ["chown", "--recursive", f"{user_id}:{group_id}", str(path)]
    subprocess.run(chown_cmd, stdout=subprocess.DEVNULL, check=True)


def wait_for_container_cmd(container_name: str, cmd_to_run: [str], timeout: int):
    container_exec_cmd = ["docker", "exec", container_name]
    cmd = container_exec_cmd + cmd_to_run

    begin_time = time.time()

    while True:
        try:
            subprocess.run(cmd, stdout=subprocess.DEVNULL, stderr=subprocess.DEVNULL, check=True)
            return True
        except subprocess.CalledProcessError:
            if time.time() - begin_time > timeout:
                break
            time.sleep(1)

    cmd_str = " ".join(cmd_to_run)
    logger.error(f"Timeout while waiting for command {cmd_str} to run after {timeout} seconds")
    return False


def start_db(instance_id: str, clp_config: CLPConfig, conf_dir: pathlib.Path):
    component_name = DB_COMPONENT_NAME
    logger.info(f"Starting {component_name}...")

    container_name = f"clp-{component_name}-{instance_id}"
    if container_exists(container_name):
        return

    db_data_dir = clp_config.data_directory / component_name
    db_logs_dir = clp_config.logs_directory / component_name

    validate_db_config(clp_config, db_data_dir, db_logs_dir)

    # Create directories
    db_data_dir.mkdir(exist_ok=True, parents=True)
    db_logs_dir.mkdir(exist_ok=True, parents=True)

    # Start container
    mounts = [
        DockerMount(
            DockerMountType.BIND,
            conf_dir / "mysql" / "conf.d",
            pathlib.Path("/") / "etc" / "mysql" / "conf.d",
            True,
        ),
        DockerMount(DockerMountType.BIND, db_data_dir, pathlib.Path("/") / "var" / "lib" / "mysql"),
        DockerMount(DockerMountType.BIND, db_logs_dir, pathlib.Path("/") / "var" / "log" / "mysql"),
    ]
    env_vars = [
        f"MYSQL_ROOT_PASSWORD={clp_config.database.password}",
        f"MYSQL_USER={clp_config.database.username}",
        f"MYSQL_PASSWORD={clp_config.database.password}",
        f"MYSQL_DATABASE={clp_config.database.name}",
    ]
    # fmt: off
    cmd = [
        "docker", "run",
        "-d",
        "--name", container_name,
        "--log-driver", "local",
        "-u", f"{os.getuid()}:{os.getgid()}",
    ]
    # fmt: on
    append_docker_env_vars(cmd, env_vars)
    append_docker_mounts(cmd, mounts)
    append_docker_port_settings_for_host_ips(
        clp_config.database.host, clp_config.database.port, 3306, cmd
    )
    if "mysql" == clp_config.database.type:
        cmd.append("mysql:8.0.23")
    elif "mariadb" == clp_config.database.type:
        cmd.append("mariadb:10-jammy")
    subprocess.run(cmd, stdout=subprocess.DEVNULL, check=True)

    # fmt: off
    mysqladmin_cmd = [
        "mysqladmin", "ping",
        "--silent",
        "-h", "127.0.0.1",
        "-u", str(clp_config.database.username),
        f"--password={clp_config.database.password}",
    ]
    # fmt: on

    if not wait_for_container_cmd(container_name, mysqladmin_cmd, 180):
        raise EnvironmentError(f"{component_name} did not initialize in time")

    logger.info(f"Started {component_name}.")


def create_db_tables(
    instance_id: str,
    clp_config: CLPConfig,
    container_clp_config: CLPConfig,
    mounts: CLPDockerMounts,
):
    component_name = DB_COMPONENT_NAME
    logger.info(f"Creating {component_name} tables...")

    container_name = f"clp-{component_name}-table-creator-{instance_id}"

    # Create database config file
    db_config_filename = f"{container_name}.yml"
    db_config_file_path = clp_config.logs_directory / db_config_filename
    with open(db_config_file_path, "w") as f:
        yaml.safe_dump(container_clp_config.database.dict(), f)

    clp_site_packages_dir = CONTAINER_CLP_HOME / "lib" / "python3" / "site-packages"
    # fmt: off
    container_start_cmd = [
        "docker", "run",
        "-i",
        "--network", "host",
        "--rm",
        "--name", container_name,
        "--log-driver", "local",
        "-u", f"{os.getuid()}:{os.getgid()}",
    ]
    # fmt: on
    necessary_env_vars = [f"PYTHONPATH={clp_site_packages_dir}"]
    necessary_mounts = [mounts.clp_home, mounts.data_dir, mounts.logs_dir]
    append_docker_env_vars(container_start_cmd, necessary_env_vars)
    append_docker_mounts(container_start_cmd, necessary_mounts)
    container_start_cmd.append(clp_config.execution_container)

    clp_py_utils_dir = clp_site_packages_dir / "clp_py_utils"
    # fmt: off
    create_tables_cmd = [
        "python3",
        str(clp_py_utils_dir / "create-db-tables.py"),
        "--config", str(container_clp_config.logs_directory / db_config_filename),
    ]
    # fmt: on

    cmd = container_start_cmd + create_tables_cmd
    logger.debug(" ".join(cmd))
    subprocess.run(cmd, stdout=subprocess.DEVNULL, check=True)

    db_config_file_path.unlink()

    logger.info(f"Created {component_name} tables.")


def create_results_cache_indices(
    instance_id: str,
    clp_config: CLPConfig,
    container_clp_config: CLPConfig,
    mounts: CLPDockerMounts,
):
    component_name = RESULTS_CACHE_COMPONENT_NAME
    logger.info(f"Creating {component_name} indices...")

    container_name = f"clp-{component_name}-indices-creator-{instance_id}"

    clp_site_packages_dir = CONTAINER_CLP_HOME / "lib" / "python3" / "site-packages"
    # fmt: off
    container_start_cmd = [
        "docker", "run",
        "-i",
        "--network", "host",
        "--rm",
        "--name", container_name,
        "--log-driver", "local",
        "-u", f"{os.getuid()}:{os.getgid()}",
    ]
    # fmt: on
    necessary_env_vars = [f"PYTHONPATH={clp_site_packages_dir}"]
    necessary_mounts = [mounts.clp_home, mounts.data_dir, mounts.logs_dir]
    append_docker_env_vars(container_start_cmd, necessary_env_vars)
    append_docker_mounts(container_start_cmd, necessary_mounts)
    container_start_cmd.append(clp_config.execution_container)

    clp_py_utils_dir = clp_site_packages_dir / "clp_py_utils"
    # fmt: off
    init_cmd = [
        "python3",
        str(clp_py_utils_dir / "initialize-results-cache.py"),
        "--uri", container_clp_config.results_cache.get_uri(),
        "--stream-collection", container_clp_config.results_cache.stream_collection_name,
    ]
    # fmt: on

    cmd = container_start_cmd + init_cmd
    logger.debug(" ".join(cmd))
    subprocess.run(cmd, stdout=subprocess.DEVNULL, check=True)

    logger.info(f"Created {component_name} indices.")


def start_queue(instance_id: str, clp_config: CLPConfig):
    component_name = QUEUE_COMPONENT_NAME
    logger.info(f"Starting {component_name}...")

    container_name = f"clp-{component_name}-{instance_id}"
    if container_exists(container_name):
        return

    queue_logs_dir = clp_config.logs_directory / component_name
    validate_queue_config(clp_config, queue_logs_dir)

    log_filename = "rabbitmq.log"

    # Generate config file
    config_filename = f"{container_name}.conf"
    host_config_file_path = clp_config.logs_directory / config_filename
    with open(host_config_file_path, "w") as f:
        f.write(f"default_user = {clp_config.queue.username}\n")
        f.write(f"default_pass = {clp_config.queue.password}\n")
        f.write(f"log.file = {log_filename}\n")

    # Create directories
    queue_logs_dir.mkdir(exist_ok=True, parents=True)

    # Start container
    rabbitmq_logs_dir = pathlib.Path("/") / "var" / "log" / "rabbitmq"
    mounts = [
        DockerMount(
            DockerMountType.BIND,
            host_config_file_path,
            pathlib.Path("/") / "etc" / "rabbitmq" / "rabbitmq.conf",
            True,
        ),
        DockerMount(DockerMountType.BIND, queue_logs_dir, rabbitmq_logs_dir),
    ]
    rabbitmq_pid_file_path = pathlib.Path("/") / "tmp" / "rabbitmq.pid"

    host_user_id = os.getuid()
    if 0 != host_user_id:
        container_user = f"{host_user_id}:{os.getgid()}"
    else:
        # The host user is `root` so use the container's default user and make this component's
        # directories writable by that user.
        # NOTE: This doesn't affect the host user's access to the directories since they're `root`.
        container_user = "rabbitmq"
        default_container_user_id = 999
        default_container_group_id = 999
        chown_recursively(queue_logs_dir, default_container_user_id, default_container_group_id)

    # fmt: off
    cmd = [
        "docker", "run",
        "-d",
        "--name", container_name,
        "--log-driver", "local",
        # Override RABBITMQ_LOGS since the image sets it to *only* log to stdout
        "-u", container_user
    ]
    env_vars = [
        f"RABBITMQ_LOGS={rabbitmq_logs_dir / log_filename}",
        f"RABBITMQ_PID_FILE={rabbitmq_pid_file_path}",
    ]
    # fmt: on
    append_docker_env_vars(cmd, env_vars)
    append_docker_mounts(cmd, mounts)
    append_docker_port_settings_for_host_ips(
        clp_config.queue.host, clp_config.queue.port, 5672, cmd
    )
    cmd.append("rabbitmq:3.9.8")
    subprocess.run(cmd, stdout=subprocess.DEVNULL, check=True)

    # Wait for queue to start up
    rabbitmq_cmd = ["rabbitmq-diagnostics", "check_running"]
    if not wait_for_container_cmd(container_name, rabbitmq_cmd, 60):
        raise EnvironmentError(f"{component_name} did not initialize in time")

    logger.info(f"Started {component_name}.")


def start_redis(instance_id: str, clp_config: CLPConfig, conf_dir: pathlib.Path):
    component_name = REDIS_COMPONENT_NAME
    logger.info(f"Starting {component_name}...")

    container_name = f"clp-{component_name}-{instance_id}"
    if container_exists(container_name):
        return

    redis_logs_dir = clp_config.logs_directory / component_name
    redis_data_dir = clp_config.data_directory / component_name

    base_config_file_path = conf_dir / "redis" / "redis.conf"
    validate_redis_config(clp_config, redis_data_dir, redis_logs_dir, base_config_file_path)

    config_filename = f"{container_name}.conf"
    host_config_file_path = clp_config.logs_directory / config_filename
    with open(base_config_file_path, "r") as base, open(host_config_file_path, "w") as full:
        for line in base.readlines():
            full.write(line)
        full.write(f"requirepass {clp_config.redis.password}\n")

    redis_data_dir.mkdir(exist_ok=True, parents=True)
    redis_logs_dir.mkdir(exist_ok=True, parents=True)

    # Start container
    config_file_path = pathlib.Path("/") / "usr" / "local" / "etc" / "redis" / "redis.conf"
    mounts = [
        DockerMount(DockerMountType.BIND, host_config_file_path, config_file_path, True),
        DockerMount(
            DockerMountType.BIND, redis_logs_dir, pathlib.Path("/") / "var" / "log" / "redis"
        ),
        DockerMount(DockerMountType.BIND, redis_data_dir, pathlib.Path("/") / "data"),
    ]

    host_user_id = os.getuid()
    if 0 != host_user_id:
        container_user = f"{host_user_id}:{os.getgid()}"
    else:
        # The host user is `root` so use the container's default user and make this component's
        # directories writable by that user.
        # NOTE: This doesn't affect the host user's access to the directories since they're `root`.
        container_user = "redis"
        default_container_user_id = 999
        default_container_group_id = 999
        chown_recursively(redis_data_dir, default_container_user_id, default_container_group_id)
        chown_recursively(redis_logs_dir, default_container_user_id, default_container_group_id)

    # fmt: off
    cmd = [
        "docker", "run",
        "-d",
        "--name", container_name,
        "--log-driver", "local",
        "-u", container_user,
    ]
    # fmt: on
    append_docker_mounts(cmd, mounts)
    append_docker_port_settings_for_host_ips(
        clp_config.redis.host, clp_config.redis.port, 6379, cmd
    )
    cmd.append("redis:7.2.4")
    cmd.append("redis-server")
    cmd.append(str(config_file_path))
    subprocess.run(cmd, stdout=subprocess.DEVNULL, check=True)

    # fmt: off
    redis_ping_cmd = [
        "redis-cli",
        "-h", "127.0.0.1",
        "-p", "6379",
        "-a", clp_config.redis.password,
        "PING"
    ]
    # fmt: on

    if not wait_for_container_cmd(container_name, redis_ping_cmd, 30):
        raise EnvironmentError(f"{component_name} did not initialize in time")

    logger.info(f"Started {component_name}.")


def start_results_cache(instance_id: str, clp_config: CLPConfig, conf_dir: pathlib.Path):
    component_name = RESULTS_CACHE_COMPONENT_NAME
    logger.info(f"Starting {component_name}...")

    container_name = f"clp-{component_name}-{instance_id}"
    if container_exists(container_name):
        return

    data_dir = clp_config.data_directory / component_name
    logs_dir = clp_config.logs_directory / component_name

    validate_results_cache_config(clp_config, data_dir, logs_dir)

    data_dir.mkdir(exist_ok=True, parents=True)
    logs_dir.mkdir(exist_ok=True, parents=True)

    mounts = [
        DockerMount(
            DockerMountType.BIND, conf_dir / "mongo", pathlib.Path("/") / "etc" / "mongo", True
        ),
        DockerMount(DockerMountType.BIND, data_dir, pathlib.Path("/") / "data" / "db"),
        DockerMount(DockerMountType.BIND, logs_dir, pathlib.Path("/") / "var" / "log" / "mongodb"),
    ]

    host_user_id = os.getuid()
    if 0 != host_user_id:
        container_user = f"{host_user_id}:{os.getgid()}"
    else:
        # The host user is `root` so use the container's default user and make this component's
        # directories writable by that user.
        # NOTE: This doesn't affect the host user's access to the directories since they're `root`.
        container_user = "mongodb"
        default_container_user_id = 999
        default_container_group_id = 999
        chown_recursively(data_dir, default_container_user_id, default_container_group_id)
        chown_recursively(logs_dir, default_container_user_id, default_container_group_id)

    # fmt: off
    cmd = [
        "docker", "run",
        "-d",
        "--network", "host",
        "--name", container_name,
        "--log-driver", "local",
        "-u", container_user,
    ]
    # fmt: on
    append_docker_mounts(cmd, mounts)
    cmd.append("mongo:7.0.1")
    cmd.append("--config")
    cmd.append(str(pathlib.Path("/") / "etc" / "mongo" / "mongod.conf"))
    cmd.append("--bind_ip")
    cmd.append(clp_config.results_cache.host)
    cmd.append("--port")
    cmd.append(str(clp_config.results_cache.port))
    subprocess.run(cmd, stdout=subprocess.DEVNULL, check=True)

    logger.info(f"Started {component_name}.")


def start_compression_scheduler(
    instance_id: str,
    clp_config: CLPConfig,
    container_clp_config: CLPConfig,
    mounts: CLPDockerMounts,
):
    module_name = "job_orchestration.scheduler.compress.compression_scheduler"
    compression_scheduler_mount = None
    compression_scheduler_env_vars = []
    aws_mount, aws_env_vars = get_container_authentication(clp_config, "compression")
    if aws_mount:
        compression_scheduler_mount = mounts.aws_config_dir
    if aws_env_vars:
        compression_scheduler_env_vars.extend(aws_env_vars)
    generic_start_scheduler(
        COMPRESSION_SCHEDULER_COMPONENT_NAME,
        module_name,
        instance_id,
        clp_config,
        container_clp_config,
        mounts,
        compression_scheduler_mount,
        compression_scheduler_env_vars,
    )


def start_query_scheduler(
    instance_id: str,
    clp_config: CLPConfig,
    container_clp_config: CLPConfig,
    mounts: CLPDockerMounts,
):
    module_name = "job_orchestration.scheduler.query.query_scheduler"
    query_scheduler_mount = None
    query_scheduler_env_vars = []
    aws_mount, aws_env_vars = get_container_authentication(clp_config, "query")
    if aws_mount:
        query_scheduler_mount = mounts.aws_config_dir
    if aws_env_vars:
        query_scheduler_env_vars.extend(aws_env_vars)
    generic_start_scheduler(
        QUERY_SCHEDULER_COMPONENT_NAME,
        module_name,
        instance_id,
        clp_config,
        container_clp_config,
        mounts,
        query_scheduler_mount,
        query_scheduler_env_vars,
    )


def generic_start_scheduler(
    component_name: str,
    module_name: str,
    instance_id: str,
    clp_config: CLPConfig,
    container_clp_config: CLPConfig,
    mounts: CLPDockerMounts,
    scheduler_specific_mount: Optional[DockerMount],
    scheduler_specific_env_vars: Optional[List[str]],
):
    logger.info(f"Starting {component_name}...")

    container_name = f"clp-{component_name}-{instance_id}"
    if container_exists(container_name):
        return

    container_config_filename = f"{container_name}.yml"
    container_config_file_path = clp_config.logs_directory / container_config_filename
    with open(container_config_file_path, "w") as f:
        yaml.safe_dump(container_clp_config.dump_to_primitive_dict(), f)

    logs_dir = clp_config.logs_directory / component_name
    logs_dir.mkdir(parents=True, exist_ok=True)
    container_logs_dir = container_clp_config.logs_directory / component_name

    clp_site_packages_dir = CONTAINER_CLP_HOME / "lib" / "python3" / "site-packages"
    # fmt: off
    container_start_cmd = [
        "docker", "run",
        "-di",
        "--network", "host",
        "-w", str(CONTAINER_CLP_HOME),
        "--name", container_name,
        "--log-driver", "local",
        "-u", f"{os.getuid()}:{os.getgid()}",
    ]
    # fmt: on

    necessary_env_vars = [
        f"PYTHONPATH={clp_site_packages_dir}",
        (
            f"BROKER_URL=amqp://"
            f"{container_clp_config.queue.username}:{container_clp_config.queue.password}@"
            f"{container_clp_config.queue.host}:{container_clp_config.queue.port}"
        ),
        (
            f"RESULT_BACKEND=redis://default:{container_clp_config.redis.password}@"
            f"{container_clp_config.redis.host}:{container_clp_config.redis.port}/"
            f"{container_clp_config.redis.query_backend_database}"
        ),
<<<<<<< HEAD
        f"CLP_LOGS_DIR={container_logs_dir}",
        f"CLP_LOGGING_LEVEL={clp_config.query_scheduler.logging_level}",
    ]
    necessary_mounts = [mounts.clp_home, mounts.logs_dir]
    if scheduler_specific_mount:
        necessary_mounts.append(scheduler_specific_mount)
    if scheduler_specific_env_vars:
        necessary_env_vars.extend(scheduler_specific_env_vars)
=======
        "-e", f"CLP_LOGS_DIR={container_logs_dir}",
        "-e", f"CLP_LOGGING_LEVEL={clp_config.query_scheduler.logging_level}",
        "-u", f"{os.getuid()}:{os.getgid()}",
        "--mount", str(mounts.clp_home),
    ]
    # fmt: on
    necessary_mounts = [mounts.logs_dir]
>>>>>>> 2e7f63c7
    if (
        COMPRESSION_SCHEDULER_COMPONENT_NAME == component_name
        and StorageType.FS == clp_config.logs_input.type
    ):
        necessary_mounts.append(mounts.input_logs_dir)
    append_docker_env_vars(container_start_cmd, necessary_env_vars)
    append_docker_mounts(container_start_cmd, necessary_mounts)
    container_start_cmd.append(clp_config.execution_container)

    # fmt: off
    scheduler_cmd = [
        "python3", "-u",
        "-m", module_name,
        "--config", str(container_clp_config.logs_directory / container_config_filename),
    ]
    # fmt: on
    cmd = container_start_cmd + scheduler_cmd
    subprocess.run(cmd, stdout=subprocess.DEVNULL, check=True)

    logger.info(f"Started {component_name}.")


def start_compression_worker(
    instance_id: str,
    clp_config: CLPConfig,
    container_clp_config: CLPConfig,
    num_cpus: int,
    mounts: CLPDockerMounts,
):
    celery_method = "job_orchestration.executor.compress"
    celery_route = f"{QueueName.COMPRESSION}"
    compression_worker_mounts = [mounts.archives_output_dir]
    compression_worker_env_vars = []
    aws_mount, aws_env_vars = get_container_authentication(clp_config, "compression")
    if aws_mount:
        compression_worker_mounts.append(mounts.aws_config_dir)
    if aws_env_vars:
        compression_worker_env_vars.extend(aws_env_vars)
    generic_start_worker(
        COMPRESSION_WORKER_COMPONENT_NAME,
        instance_id,
        clp_config,
        clp_config.compression_worker,
        container_clp_config,
        celery_method,
        celery_route,
        clp_config.redis.compression_backend_database,
        num_cpus,
        mounts,
        compression_worker_mounts,
        compression_worker_env_vars,
    )


def start_query_worker(
    instance_id: str,
    clp_config: CLPConfig,
    container_clp_config: CLPConfig,
    num_cpus: int,
    mounts: CLPDockerMounts,
):
    celery_method = "job_orchestration.executor.query"
    celery_route = f"{QueueName.QUERY}"

    query_worker_mounts = [mounts.stream_output_dir]
    query_worker_env_vars = []
    aws_mount, aws_env_vars = get_container_authentication(clp_config, "query")
    if aws_mount:
        query_worker_mounts.append(mounts.aws_config_dir)
    if aws_env_vars:
        query_worker_env_vars.extend(aws_env_vars)
    if StorageType.FS == clp_config.archive_output.storage.type:
        query_worker_mounts.append(mounts.archives_output_dir)

    generic_start_worker(
        QUERY_WORKER_COMPONENT_NAME,
        instance_id,
        clp_config,
        clp_config.query_worker,
        container_clp_config,
        celery_method,
        celery_route,
        clp_config.redis.query_backend_database,
        num_cpus,
        mounts,
        query_worker_mounts,
        query_worker_env_vars,
    )


def generic_start_worker(
    component_name: str,
    instance_id: str,
    clp_config: CLPConfig,
    worker_config: BaseModel,
    container_clp_config: CLPConfig,
    celery_method: str,
    celery_route: str,
    redis_database: int,
    num_cpus: int,
    mounts: CLPDockerMounts,
    worker_specific_mount: Optional[List[Optional[DockerMount]]],
    worker_specific_env_vars: Optional[List[str]],
):
    logger.info(f"Starting {component_name}...")

    container_name = f"clp-{component_name}-{instance_id}"
    if container_exists(container_name):
        return

    container_config_filename = f"{container_name}.yml"
    container_config_file_path = clp_config.logs_directory / container_config_filename
    container_worker_config = generate_worker_config(container_clp_config)
    with open(container_config_file_path, "w") as f:
        yaml.safe_dump(container_worker_config.dump_to_primitive_dict(), f)

    logs_dir = clp_config.logs_directory / component_name
    logs_dir.mkdir(parents=True, exist_ok=True)
    container_logs_dir = container_clp_config.logs_directory / component_name

    # Create necessary directories
    clp_config.archive_output.get_directory().mkdir(parents=True, exist_ok=True)
    clp_config.stream_output.get_directory().mkdir(parents=True, exist_ok=True)

    clp_site_packages_dir = CONTAINER_CLP_HOME / "lib" / "python3" / "site-packages"
    container_worker_log_path = container_logs_dir / "worker.log"
    # fmt: off
    container_start_cmd = [
        "docker", "run",
        "-di",
        "--network", "host",
        "-w", str(CONTAINER_CLP_HOME),
        "--name", container_name,
        "--log-driver", "local",
        "-u", f"{os.getuid()}:{os.getgid()}",
    ]
    # fmt: on

    necessary_env_vars = [
        f"PYTHONPATH={clp_site_packages_dir}",
        (
            f"BROKER_URL=amqp://"
            f"{container_clp_config.queue.username}:{container_clp_config.queue.password}@"
            f"{container_clp_config.queue.host}:{container_clp_config.queue.port}"
        ),
        (
            f"RESULT_BACKEND=redis://default:{container_clp_config.redis.password}@"
            f"{container_clp_config.redis.host}:{container_clp_config.redis.port}/{redis_database}"
        ),
        f"CLP_HOME={CONTAINER_CLP_HOME}",
        f"CLP_CONFIG_PATH={container_clp_config.logs_directory / container_config_filename}",
        f"CLP_LOGS_DIR={container_logs_dir}",
        f"CLP_LOGGING_LEVEL={worker_config.logging_level}",
        f"CLP_WORKER_LOG_PATH={container_worker_log_path}",
    ]
    necessary_mounts = [
        mounts.clp_home,
        mounts.data_dir,
        mounts.logs_dir,
    ]
    if StorageType.FS == clp_config.logs_input.type:
        necessary_mounts.append(mounts.input_logs_dir)
    if worker_specific_mount:
        necessary_mounts.extend(worker_specific_mount)
    if StorageType.FS == clp_config.logs_input.type:
        necessary_mounts.append(mounts.input_logs_dir)

    if worker_specific_env_vars:
        necessary_env_vars.extend(worker_specific_env_vars)

    append_docker_env_vars(container_start_cmd, necessary_env_vars)
    append_docker_mounts(container_start_cmd, necessary_mounts)
    container_start_cmd.append(clp_config.execution_container)

    worker_cmd = [
        "python3",
        str(clp_site_packages_dir / "bin" / "celery"),
        "-A",
        celery_method,
        "worker",
        "--concurrency",
        str(num_cpus),
        "--loglevel",
        "WARNING",
        "-f",
        str(container_worker_log_path),
        "-Q",
        celery_route,
        "-n",
        component_name,
    ]
    cmd = container_start_cmd + worker_cmd
    subprocess.run(cmd, stdout=subprocess.DEVNULL, check=True)

    logger.info(f"Started {component_name}.")


def update_settings_object(
    parent_key_prefix: str,
    settings: Dict[str, Any],
    updates: Dict[str, Any],
):
    """
    Recursively updates the given settings object with the values from `updates`.

    :param parent_key_prefix: The prefix for keys at this level in the settings dictionary.
    :param settings: The settings to update.
    :param updates: The updates.
    :raises ValueError: If a key in `updates` doesn't exist in `settings`.
    """
    for key, value in updates.items():
        if key not in settings:
            error_msg = f"{parent_key_prefix}{key} is not a valid configuration key for the webui."
            raise ValueError(error_msg)
        if isinstance(value, dict):
            update_settings_object(f"{parent_key_prefix}{key}.", settings[key], value)
        else:
            settings[key] = updates[key]


def read_and_update_settings_json(settings_file_path: pathlib.Path, updates: Dict[str, Any]):
    """
    Reads and updates a settings JSON file.

    :param settings_file_path:
    :param updates:
    """
    with open(settings_file_path, "r") as settings_json_file:
        settings_object = json.loads(settings_json_file.read())
    update_settings_object("", settings_object, updates)

    return settings_object


def start_webui(instance_id: str, clp_config: CLPConfig, mounts: CLPDockerMounts):
    component_name = WEBUI_COMPONENT_NAME
    logger.info(f"Starting {component_name}...")

    container_name = f"clp-{component_name}-{instance_id}"
    if container_exists(container_name):
        return

    webui_logs_dir = clp_config.logs_directory / component_name
    container_webui_dir = CONTAINER_CLP_HOME / "var" / "www" / "webui"
    node_path = str(container_webui_dir / "programs" / "server" / "npm" / "node_modules")
    settings_json_path = get_clp_home() / "var" / "www" / "webui" / "settings.json"

    validate_webui_config(clp_config, webui_logs_dir, settings_json_path)

    # Create directories
    webui_logs_dir.mkdir(exist_ok=True, parents=True)

    container_webui_logs_dir = pathlib.Path("/") / "var" / "log" / component_name

    # Read and update settings.json
    meteor_settings_updates = {
        "private": {
            "SqlDbHost": clp_config.database.host,
            "SqlDbPort": clp_config.database.port,
            "SqlDbName": clp_config.database.name,
            "SqlDbClpArchivesTableName": f"{CLP_METADATA_TABLE_PREFIX}archives",
            "SqlDbClpFilesTableName": f"{CLP_METADATA_TABLE_PREFIX}files",
            "SqlDbCompressionJobsTableName": COMPRESSION_JOBS_TABLE_NAME,
            "SqlDbQueryJobsTableName": QUERY_JOBS_TABLE_NAME,
        },
        "public": {
            "ClpStorageEngine": clp_config.package.storage_engine,
            "LogViewerWebuiUrl": (
                f"http://{clp_config.log_viewer_webui.host}:{clp_config.log_viewer_webui.port}",
            ),
        },
    }
    meteor_settings = read_and_update_settings_json(settings_json_path, meteor_settings_updates)

    # Start container
    # fmt: off
    container_cmd = [
        "docker", "run",
        "-d",
        "--network", "host",
        "--name", container_name,
        "--log-driver", "local",
        "-u", f"{os.getuid()}:{os.getgid()}",
    ]
    # fmt: on
    necessary_env_vars = [
        f"NODE_PATH={node_path}",
        f"MONGO_URL={clp_config.results_cache.get_uri()}",
        f"PORT={clp_config.webui.port}",
        f"ROOT_URL=http://{clp_config.webui.host}",
        f"METEOR_SETTINGS={json.dumps(meteor_settings)}",
        f"CLP_DB_USER={clp_config.database.username}",
        f"CLP_DB_PASS={clp_config.database.password}",
        f"WEBUI_LOGS_DIR={container_webui_logs_dir}",
    ]
    necessary_mounts = [
        mounts.clp_home,
        DockerMount(DockerMountType.BIND, webui_logs_dir, container_webui_logs_dir),
    ]
    append_docker_env_vars(container_cmd, necessary_env_vars)
    append_docker_mounts(container_cmd, necessary_mounts)
    container_cmd.append(clp_config.execution_container)

    node_cmd = [
        str(CONTAINER_CLP_HOME / "bin" / "node-14"),
        str(container_webui_dir / "launcher.js"),
        str(container_webui_dir / "main.js"),
    ]
    cmd = container_cmd + node_cmd
    subprocess.run(cmd, stdout=subprocess.DEVNULL, check=True)

    logger.info(f"Started {component_name}.")


def start_log_viewer_webui(
    instance_id: str,
    clp_config: CLPConfig,
    container_clp_config: CLPConfig,
    mounts: CLPDockerMounts,
):
    component_name = LOG_VIEWER_WEBUI_COMPONENT_NAME
    logger.info(f"Starting {component_name}...")

    container_name = f"clp-{component_name}-{instance_id}"
    if container_exists(container_name):
        return

    container_log_viewer_webui_dir = CONTAINER_CLP_HOME / "var" / "www" / "log-viewer-webui"
    node_path = str(container_log_viewer_webui_dir / "server" / "node_modules")
    settings_json_path = (
        get_clp_home() / "var" / "www" / "log-viewer-webui" / "server" / "dist" / "settings.json"
    )

    validate_log_viewer_webui_config(clp_config, settings_json_path)

    # Read, update, and write back settings.json
    settings_json_updates = {
        "SqlDbHost": clp_config.database.host,
        "SqlDbPort": clp_config.database.port,
        "SqlDbName": clp_config.database.name,
        "SqlDbQueryJobsTableName": QUERY_JOBS_TABLE_NAME,
        "MongoDbHost": clp_config.results_cache.host,
        "MongoDbPort": clp_config.results_cache.port,
        "MongoDbName": clp_config.results_cache.db_name,
        "MongoDbStreamFilesCollectionName": clp_config.results_cache.stream_collection_name,
        "ClientDir": str(container_log_viewer_webui_dir / "client"),
        "StreamFilesDir": str(container_clp_config.stream_output.get_directory()),
        "StreamTargetUncompressedSize": container_clp_config.stream_output.target_uncompressed_size,
        "LogViewerDir": str(container_log_viewer_webui_dir / "yscope-log-viewer"),
    }

    container_cmd_extra_opts = []

    stream_storage = clp_config.stream_output.storage
    if StorageType.S3 == stream_storage.type:
        s3_config = stream_storage.s3_config

        settings_json_updates["StreamFilesS3Region"] = s3_config.region_code
        settings_json_updates["StreamFilesS3PathPrefix"] = (
            f"{s3_config.bucket}/{s3_config.key_prefix}"
        )
        auth = s3_config.aws_authentication
        if auth.type == "profile":
            settings_json_updates["StreamFilesS3Profile"] = auth.profile

    settings_json = read_and_update_settings_json(settings_json_path, settings_json_updates)
    with open(settings_json_path, "w") as settings_json_file:
        settings_json_file.write(json.dumps(settings_json))

        # fmt: off
    container_cmd = [
        "docker", "run",
        "-d",
        "--network", "host",
        "--name", container_name,
        "--log-driver", "local",
        "-u", f"{os.getuid()}:{os.getgid()}",
    ]
    # fmt: on
    container_cmd.extend(container_cmd_extra_opts)

    necessary_env_vars = [
        f"NODE_PATH={node_path}",
        f"HOST={clp_config.log_viewer_webui.host}",
        f"PORT={clp_config.log_viewer_webui.port}",
        f"CLP_DB_USER={clp_config.database.username}",
        f"CLP_DB_PASS={clp_config.database.password}",
        f"NODE_ENV=production",
    ]
    necessary_mounts = [
        mounts.clp_home,
        mounts.stream_output_dir,
    ]
    if StorageType.S3 == stream_storage.type:
        auth = stream_storage.s3_config.aws_authentication
        if auth.type == "credentials":
            credentials = auth.credentials
            necessary_env_vars.append(f"AWS_ACCESS_KEY_ID={credentials.access_key_id}")
            necessary_env_vars.append(f"AWS_SECRET_ACCESS_KEY={credentials.secret_access_key}")
        aws_mount, aws_env_vars = get_container_authentication(clp_config, "log_viewer")
        if aws_mount:
            necessary_mounts.append(mounts.aws_config_dir)
        if aws_env_vars:
            necessary_env_vars.extend(aws_env_vars)
    append_docker_env_vars(container_cmd, necessary_env_vars)
    append_docker_mounts(container_cmd, necessary_mounts)
    container_cmd.append(clp_config.execution_container)

    node_cmd = [
        str(CONTAINER_CLP_HOME / "bin" / "node-22"),
        str(container_log_viewer_webui_dir / "server" / "dist" / "src" / "main.js"),
    ]
    cmd = container_cmd + node_cmd
    subprocess.run(cmd, stdout=subprocess.DEVNULL, check=True)

    logger.info(f"Started {component_name}.")


def start_reducer(
    instance_id: str,
    clp_config: CLPConfig,
    container_clp_config: CLPConfig,
    num_workers: int,
    mounts: CLPDockerMounts,
):
    component_name = REDUCER_COMPONENT_NAME
    logger.info(f"Starting {component_name}...")

    container_name = f"clp-{component_name}-{instance_id}"
    if container_exists(container_name):
        return

    container_config_filename = f"{container_name}.yml"
    container_config_file_path = clp_config.logs_directory / container_config_filename
    with open(container_config_file_path, "w") as f:
        yaml.safe_dump(container_clp_config.dump_to_primitive_dict(), f)

    logs_dir = clp_config.logs_directory / component_name
    validate_reducer_config(clp_config, logs_dir, num_workers)

    logs_dir.mkdir(parents=True, exist_ok=True)
    container_logs_dir = container_clp_config.logs_directory / component_name

    clp_site_packages_dir = CONTAINER_CLP_HOME / "lib" / "python3" / "site-packages"
    # fmt: off
    container_start_cmd = [
        "docker", "run",
        "-di",
        "--network", "host",
        "-w", str(CONTAINER_CLP_HOME),
        "--name", container_name,
        "--log-driver", "local",
        "-u", f"{os.getuid()}:{os.getgid()}",
    ]
    # fmt: on
    necessary_env_vars = [
        f"PYTHONPATH={clp_site_packages_dir}",
        f"CLP_LOGS_DIR={container_logs_dir}",
        f"CLP_LOGGING_LEVEL={clp_config.reducer.logging_level}",
        f"CLP_HOME={CONTAINER_CLP_HOME}",
    ]
    necessary_mounts = [
        mounts.clp_home,
        mounts.logs_dir,
    ]
    append_docker_env_vars(container_start_cmd, necessary_env_vars)
    append_docker_mounts(container_start_cmd, necessary_mounts)
    container_start_cmd.append(clp_config.execution_container)

    # fmt: off
    reducer_cmd = [
        "python3", "-u",
        "-m", "job_orchestration.reducer.reducer",
        "--config", str(container_clp_config.logs_directory / container_config_filename),
        "--concurrency", str(num_workers),
        "--upsert-interval", str(clp_config.reducer.upsert_interval),
    ]
    # fmt: on
    cmd = container_start_cmd + reducer_cmd
    subprocess.run(cmd, stdout=subprocess.DEVNULL, check=True)

    logger.info(f"Started {component_name}.")


def add_num_workers_argument(parser):
    parser.add_argument(
        "--num-workers",
        type=int,
        default=multiprocessing.cpu_count(),
        help="Number of workers to start",
    )


def main(argv):
    clp_home = get_clp_home()
    default_config_file_path = clp_home / CLP_DEFAULT_CONFIG_FILE_RELATIVE_PATH

    args_parser = argparse.ArgumentParser(description="Starts CLP")
    args_parser.add_argument(
        "--config",
        "-c",
        default=str(default_config_file_path),
        help="CLP package configuration file.",
    )

    component_args_parser = args_parser.add_subparsers(dest="target")
    component_args_parser.add_parser(CONTROLLER_TARGET_NAME)
    component_args_parser.add_parser(DB_COMPONENT_NAME)
    component_args_parser.add_parser(QUEUE_COMPONENT_NAME)
    component_args_parser.add_parser(REDIS_COMPONENT_NAME)
    component_args_parser.add_parser(RESULTS_CACHE_COMPONENT_NAME)
    component_args_parser.add_parser(COMPRESSION_SCHEDULER_COMPONENT_NAME)
    component_args_parser.add_parser(QUERY_SCHEDULER_COMPONENT_NAME)
    compression_worker_parser = component_args_parser.add_parser(COMPRESSION_WORKER_COMPONENT_NAME)
    add_num_workers_argument(compression_worker_parser)
    query_worker_parser = component_args_parser.add_parser(QUERY_WORKER_COMPONENT_NAME)
    add_num_workers_argument(query_worker_parser)
    reducer_server_parser = component_args_parser.add_parser(REDUCER_COMPONENT_NAME)
    add_num_workers_argument(reducer_server_parser)
    component_args_parser.add_parser(WEBUI_COMPONENT_NAME)
    component_args_parser.add_parser(LOG_VIEWER_WEBUI_COMPONENT_NAME)

    parsed_args = args_parser.parse_args(argv[1:])

    if parsed_args.target:
        target = parsed_args.target
    else:
        target = ALL_TARGET_NAME

    try:
        check_dependencies()
    except:
        logger.exception("Dependency checking failed.")
        return -1

    # Validate and load config file
    try:
        config_file_path = pathlib.Path(parsed_args.config)
        clp_config = load_config_file(config_file_path, default_config_file_path, clp_home)

        # Validate and load necessary credentials
        if target in (
            ALL_TARGET_NAME,
            CONTROLLER_TARGET_NAME,
            DB_COMPONENT_NAME,
            COMPRESSION_SCHEDULER_COMPONENT_NAME,
            QUERY_SCHEDULER_COMPONENT_NAME,
            WEBUI_COMPONENT_NAME,
            LOG_VIEWER_WEBUI_COMPONENT_NAME,
        ):
            validate_and_load_db_credentials_file(clp_config, clp_home, True)
        if target in (
            ALL_TARGET_NAME,
            CONTROLLER_TARGET_NAME,
            QUEUE_COMPONENT_NAME,
            COMPRESSION_SCHEDULER_COMPONENT_NAME,
            QUERY_SCHEDULER_COMPONENT_NAME,
            COMPRESSION_WORKER_COMPONENT_NAME,
            QUERY_WORKER_COMPONENT_NAME,
        ):
            validate_and_load_queue_credentials_file(clp_config, clp_home, True)
        if target in (
            ALL_TARGET_NAME,
            CONTROLLER_TARGET_NAME,
            REDIS_COMPONENT_NAME,
            COMPRESSION_SCHEDULER_COMPONENT_NAME,
            QUERY_SCHEDULER_COMPONENT_NAME,
            COMPRESSION_WORKER_COMPONENT_NAME,
            QUERY_WORKER_COMPONENT_NAME,
        ):
            validate_and_load_redis_credentials_file(clp_config, clp_home, True)
        if target in (
            ALL_TARGET_NAME,
            COMPRESSION_WORKER_COMPONENT_NAME,
            QUERY_WORKER_COMPONENT_NAME,
        ):
            validate_worker_config(clp_config)

        clp_config.validate_data_dir()
        clp_config.validate_logs_dir()
    except:
        logger.exception("Failed to load config.")
        return -1

    if target in (
        COMPRESSION_WORKER_COMPONENT_NAME,
        REDUCER_COMPONENT_NAME,
        QUERY_WORKER_COMPONENT_NAME,
    ):
        num_workers = parsed_args.num_workers
    else:
        num_workers = multiprocessing.cpu_count() // 2

    container_clp_config, mounts = generate_container_config(clp_config, clp_home)

    # Create necessary directories
    clp_config.data_directory.mkdir(parents=True, exist_ok=True)
    clp_config.logs_directory.mkdir(parents=True, exist_ok=True)

    try:
        # Create instance-id file
        instance_id_file_path = clp_config.logs_directory / "instance-id"
        if instance_id_file_path.exists():
            with open(instance_id_file_path, "r") as f:
                instance_id = f.readline()
        else:
            instance_id = str(uuid.uuid4())[-4:]
            with open(instance_id_file_path, "w") as f:
                f.write(instance_id)
                f.flush()

        conf_dir = clp_home / "etc"

        # Start components
        if target in (ALL_TARGET_NAME, DB_COMPONENT_NAME):
            start_db(instance_id, clp_config, conf_dir)
        if target in (ALL_TARGET_NAME, CONTROLLER_TARGET_NAME, DB_COMPONENT_NAME):
            create_db_tables(instance_id, clp_config, container_clp_config, mounts)
        if target in (ALL_TARGET_NAME, CONTROLLER_TARGET_NAME, QUEUE_COMPONENT_NAME):
            start_queue(instance_id, clp_config)
        if target in (ALL_TARGET_NAME, CONTROLLER_TARGET_NAME, REDIS_COMPONENT_NAME):
            start_redis(instance_id, clp_config, conf_dir)
        if target in (ALL_TARGET_NAME, RESULTS_CACHE_COMPONENT_NAME):
            start_results_cache(instance_id, clp_config, conf_dir)
        if target in (ALL_TARGET_NAME, CONTROLLER_TARGET_NAME, RESULTS_CACHE_COMPONENT_NAME):
            create_results_cache_indices(instance_id, clp_config, container_clp_config, mounts)
        if target in (
            ALL_TARGET_NAME,
            CONTROLLER_TARGET_NAME,
            COMPRESSION_SCHEDULER_COMPONENT_NAME,
        ):
            start_compression_scheduler(instance_id, clp_config, container_clp_config, mounts)
        if target in (ALL_TARGET_NAME, CONTROLLER_TARGET_NAME, QUERY_SCHEDULER_COMPONENT_NAME):
            start_query_scheduler(instance_id, clp_config, container_clp_config, mounts)
        if target in (ALL_TARGET_NAME, COMPRESSION_WORKER_COMPONENT_NAME):
            start_compression_worker(
                instance_id, clp_config, container_clp_config, num_workers, mounts
            )
        if target in (ALL_TARGET_NAME, QUERY_WORKER_COMPONENT_NAME):
            start_query_worker(instance_id, clp_config, container_clp_config, num_workers, mounts)
        if target in (ALL_TARGET_NAME, REDUCER_COMPONENT_NAME):
            start_reducer(instance_id, clp_config, container_clp_config, num_workers, mounts)
        if target in (ALL_TARGET_NAME, WEBUI_COMPONENT_NAME):
            start_webui(instance_id, clp_config, mounts)
        if target in (ALL_TARGET_NAME, LOG_VIEWER_WEBUI_COMPONENT_NAME):
            start_log_viewer_webui(instance_id, clp_config, container_clp_config, mounts)

    except Exception as ex:
        if type(ex) == ValueError:
            logger.error(f"Failed to start CLP: {ex}")
        else:
            logger.exception("Failed to start CLP.")
        return -1

    return 0


if "__main__" == __name__:
    sys.exit(main(sys.argv))<|MERGE_RESOLUTION|>--- conflicted
+++ resolved
@@ -624,7 +624,6 @@
             f"{container_clp_config.redis.host}:{container_clp_config.redis.port}/"
             f"{container_clp_config.redis.query_backend_database}"
         ),
-<<<<<<< HEAD
         f"CLP_LOGS_DIR={container_logs_dir}",
         f"CLP_LOGGING_LEVEL={clp_config.query_scheduler.logging_level}",
     ]
@@ -633,15 +632,6 @@
         necessary_mounts.append(scheduler_specific_mount)
     if scheduler_specific_env_vars:
         necessary_env_vars.extend(scheduler_specific_env_vars)
-=======
-        "-e", f"CLP_LOGS_DIR={container_logs_dir}",
-        "-e", f"CLP_LOGGING_LEVEL={clp_config.query_scheduler.logging_level}",
-        "-u", f"{os.getuid()}:{os.getgid()}",
-        "--mount", str(mounts.clp_home),
-    ]
-    # fmt: on
-    necessary_mounts = [mounts.logs_dir]
->>>>>>> 2e7f63c7
     if (
         COMPRESSION_SCHEDULER_COMPONENT_NAME == component_name
         and StorageType.FS == clp_config.logs_input.type
