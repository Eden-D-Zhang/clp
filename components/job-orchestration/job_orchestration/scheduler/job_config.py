--- conflicted
+++ resolved
@@ -3,11 +3,7 @@
 import typing
 from enum import auto
 
-<<<<<<< HEAD
-from clp_py_utils.clp_config import S3Config
-=======
-from clp_py_utils.clp_config import CLP_DEFAULT_DATASET_NAME, S3Credentials
->>>>>>> 52c310b8
+from clp_py_utils.clp_config import CLP_DEFAULT_DATASET_NAME, S3Config
 from pydantic import BaseModel, validator
 from strenum import LowercaseStrEnum
 
